import cv2
import numpy as np
import os
import warnings

# Suppress pkg_resources deprecation warning
warnings.filterwarnings('ignore', category=UserWarning, module='pkg_resources')
warnings.filterwarnings('ignore', message='pkg_resources is deprecated as an API')

import face_recognition

def calculate_eye_aspect_ratio(eye_landmarks):
    """
    Calculate the eye aspect ratio to detect blinks
    """
    vertical_1 = np.linalg.norm(np.array(eye_landmarks[1]) - np.array(eye_landmarks[5]))
    vertical_2 = np.linalg.norm(np.array(eye_landmarks[2]) - np.array(eye_landmarks[4]))
    horizontal = np.linalg.norm(np.array(eye_landmarks[0]) - np.array(eye_landmarks[3]))
    ear = (vertical_1 + vertical_2) / (2.0 * horizontal)
    return ear


def detect_face_orientation(landmarks, image_shape):
    """
    Detect face orientation using Head Pose Estimation (yaw angle).
    Returns: "center", "left", or "right"
    """
    image_points = np.array([
        landmarks['nose_tip'][2],        # Nose tip
        landmarks['chin'][8],            # Chin
        landmarks['left_eye'][0],        # Left eye left corner
        landmarks['right_eye'][3],       # Right eye right corner
        landmarks['top_lip'][0],         # Left mouth corner
        landmarks['top_lip'][6]          # Right mouth corner
    ], dtype="double")

    h, w = image_shape[:2]
    focal_length = w
    center = (w // 2, h // 2)

    camera_matrix = np.array([
        [focal_length, 0, center[0]],
        [0, focal_length, center[1]],
        [0, 0, 1]
    ], dtype="double")

    dist_coeffs = np.zeros((4,1))

    # 3D model points
    model_points = np.array([
        (0.0, 0.0, 0.0),           # Nose tip
        (0.0, -330.0, -65.0),      # Chin
        (-225.0, 170.0, -135.0),   # Left eye left corner
        (225.0, 170.0, -135.0),    # Right eye right corner
        (-150.0, -150.0, -125.0),  # Left Mouth corner
        (150.0, -150.0, -125.0)    # Right mouth corner
    ])

    success, rotation_vector, translation_vector = cv2.solvePnP(
        model_points, image_points, camera_matrix, dist_coeffs, flags=cv2.SOLVEPNP_ITERATIVE
    )

    if not success:
        return "unknown"

    # Convert rotation vector to rotation matrix
    rotation_matrix, _ = cv2.Rodrigues(rotation_vector)
    pose_matrix = cv2.hconcat((rotation_matrix, translation_vector))
    _, _, _, _, _, _, euler_angles = cv2.decomposeProjectionMatrix(pose_matrix)

    yaw = euler_angles[1][0]   # left/right
    pitch = euler_angles[0][0] # up/down
    roll = euler_angles[2][0]  # tilt

    # Tentukan threshold yaw
    YAW_THRESHOLD = 15  # derajat
    
    if yaw > YAW_THRESHOLD:
        return "right"
    elif yaw < -YAW_THRESHOLD:
        return "left"
    else:
        return "center"


def Intial_data_capture(name=None, camera_id=None):
    """
    Capture reference images with orientation + blink verification
    Args:
        name (str): Name of the user to register
        camera_id (int): Camera device ID to use
    """
    base_path = "Attendance_data/"
    if camera_id == None:
        camera_id = 0  # Use default camera on Windows
    
    # Create base directory if it doesn't exist
    if not os.path.exists(base_path):
        os.makedirs(base_path)
    
    # Check existing names in the Attendance_data folder
    existing_names = []
    for item in os.listdir(base_path):
        if os.path.isdir(os.path.join(base_path, item)):
            existing_names.append(item.lower())  # Store folder names in lowercase
    
    # Validate name input
    if not name:
        print("Error: No name provided!")
        return False
    
    if name.lower() in existing_names:
        print(f"Error: {name} already exists in the database!")
        return False
    
    # Create person-specific directory
    person_path = os.path.join(base_path, name)
    os.makedirs(person_path)

    camera = cv2.VideoCapture(camera_id)
    
    EYE_BLINK_THRESHOLD = 0.25
    ORIENTATION_HOLD_TIME = 2.0
    
    movement_sequence = ["center", "right-capture", "left-capture", "center-blink"]
    current_movement = 0
    movement_start_time = 0
    orientation_confirmed = False
    capture_delay = 0.5  # Reduced from 1.0 to 0.5 seconds
    capture_time = 0
    
    blink_counter = 0
    consecutive_blink_frames = 0
    is_eyes_closed = False
    last_blink_time = 0
    required_blinks = 3
    
    print("\nInstructions:")
    print("1. Look at CENTER for 2 seconds")
    print("2. Turn RIGHT and hold for capture")
    print("3. Turn LEFT and hold for capture")
    print("4. Look at CENTER and blink 3 times")
    print("Press ESC to cancel\n")
    
    # Variables to store the locked face position
    locked_face = None
    face_lock_threshold = 50  # pixels
    face_landmarks = []
    
    while True:
        ret, image = camera.read()
        if not ret:
            print("Failed to grab frame")
            break
            
        small_frame = cv2.resize(image, (0,0), fx=0.25, fy=0.25)
        rgb_small = cv2.cvtColor(small_frame, cv2.COLOR_BGR2RGB)
        face_locations = face_recognition.face_locations(rgb_small, model="hog")
        
        display_image = image.copy()
        
        # Initial face detection and locking
        if len(face_locations) > 0:
            if locked_face is None:
                # First time face detection - lock it
                face_location = face_locations[0]
                face_center = ((face_location[1] + face_location[3]) // 2, 
                             (face_location[0] + face_location[2]) // 2)
                locked_face = face_center
                face_landmarks = face_recognition.face_landmarks(rgb_small)
                print("Face locked! Starting registration process...")
                cv2.putText(display_image, "Face locked! Starting registration...", 
                           (10, 60), cv2.FONT_HERSHEY_SIMPLEX, 0.7, (0, 255, 0), 2)
            else:
                # Track the locked face
                closest_face_idx = 0
                min_distance = float('inf')
                
                for idx, face_location in enumerate(face_locations):
                    face_center = ((face_location[1] + face_location[3]) // 2, 
                                 (face_location[0] + face_location[2]) // 2)
                    distance = np.sqrt((face_center[0] - locked_face[0])**2 + 
                                    (face_center[1] - locked_face[1])**2)
                    
                    if distance < min_distance:
                        min_distance = distance
                        closest_face_idx = idx
                
                # Only use the closest face if it's within the threshold
                if min_distance < face_lock_threshold:
                    # Get landmarks only for the locked face
                    face_locations = [face_locations[closest_face_idx]]
                    face_landmarks = face_recognition.face_landmarks(rgb_small, [face_locations[0]])
                    
                    # Update locked face position to track movement
                    face_center = ((face_locations[0][1] + face_locations[0][3]) // 2, 
                                 (face_locations[0][0] + face_locations[0][2]) // 2)
                    locked_face = face_center
                else:
                    # If locked face is not found, clear all detections
                    face_locations = []
                    face_landmarks = []
                    # Don't update locked_face position - keep waiting for the original face to return
            
            # Draw rectangle around other faces in red to show they're ignored
            if locked_face is not None:
                for face_loc in face_locations[1:] if len(face_locations) > 1 else []:
                    top, right, bottom, left = [coord * 4 for coord in face_loc]
                    cv2.rectangle(display_image, (left, top), (right, bottom), (0, 0, 255), 2)
                    cv2.putText(display_image, "Ignored", (left, top - 10),
                              cv2.FONT_HERSHEY_SIMPLEX, 0.5, (0, 0, 255), 2)
        else:
            face_landmarks = []
        
        if len(face_locations) > 0 and len(face_landmarks) > 0:
            landmarks = face_landmarks[0]
            current_time = cv2.getTickCount() / cv2.getTickFrequency()
            
            # Scale landmarks back
            scaled_landmarks = {}
            for feature, points in landmarks.items():
                scaled_points = []
                for point in points:
                    scaled_points.append([point[0] * 4, point[1] * 4])
                scaled_landmarks[feature] = scaled_points
            
            # Draw landmarks and face box for the locked face
            if len(face_locations) > 0:
                face_loc = face_locations[0]
                top, right, bottom, left = [coord * 4 for coord in face_loc]
                
                # Draw green box for the locked face
                cv2.rectangle(display_image, (left, top), (right, bottom), (0, 255, 0), 2)
                cv2.putText(display_image, "Locked", (left, top - 10),
                          cv2.FONT_HERSHEY_SIMPLEX, 0.5, (0, 255, 0), 2)
                
                # Draw landmarks
                for feature, points in scaled_landmarks.items():
                    points = np.array(points)
                    cv2.polylines(display_image, [points], True, (0, 255, 0), 2)
                    if feature in ['left_eye', 'right_eye', 'nose_tip', 'top_lip', 'bottom_lip']:
                        for point in points:
                            cv2.circle(display_image, (int(point[0]), int(point[1])), 2, (0, 255, 0), -1)
            
            # 🔹 Ganti: pakai Head Pose Estimation
            orientation = detect_face_orientation(scaled_landmarks, image.shape)
            
            height, width = display_image.shape[:2]
            cv2.putText(display_image, f"Current Position: {orientation.upper()}",
                       (width - 300, 30), cv2.FONT_HERSHEY_SIMPLEX,
                       0.7, (0, 255, 255), 2)
            
            # Handle movement sequence
            required_orientation = movement_sequence[current_movement]
            if "center-blink" not in required_orientation:  # Handle all non-blinking movements
                
                # Handle different movement types
                check_orientation = required_orientation.split('-')[0]  # Get base orientation without capture flag
                
                if orientation == check_orientation and not orientation_confirmed:
                    if movement_start_time == 0:
                        movement_start_time = current_time
                    elif (current_time - movement_start_time) >= ORIENTATION_HOLD_TIME:
                        orientation_confirmed = True
                        print(f"{check_orientation.upper()} position confirmed!")
                        if "capture" in required_orientation:
                            capture_time = current_time  # Start capture delay
                else:
                    movement_start_time = 0
                
                # Handle capture delay and process
                if orientation_confirmed and "capture" in required_orientation:
                    if (current_time - capture_time) < capture_delay:
                        # Show countdown
                        remaining_delay = capture_delay - (current_time - capture_time)
                        cv2.putText(display_image, f"Capturing in: {remaining_delay:.1f}s",
                                  (10, 120), cv2.FONT_HERSHEY_SIMPLEX,
                                  0.7, (0, 255, 255), 2)
                    else:
                        # Capture image with appropriate suffix
                        if "right" in required_orientation:
                            cv2.imwrite(os.path.join(person_path, 'right.png'), image)
                            print(f"Right side image captured!")
                        elif "left" in required_orientation:
                            cv2.imwrite(os.path.join(person_path, 'left.png'), image)
                            print(f"Left side image captured!")
                        current_movement += 1
                        orientation_confirmed = False
                        movement_start_time = 0
                elif orientation_confirmed and not "capture" in required_orientation:
                    current_movement += 1
                    orientation_confirmed = False
                    movement_start_time = 0
                
                # Get image dimensions
                height, width = display_image.shape[:2]
                center_x = width // 2
                center_y = height // 2

                # Get instruction based on current required orientation
                check_orientation = required_orientation.split('-')[0]  # Get base orientation
                
                # Set instruction text based on current step
                if check_orientation == "center" and "blink" not in required_orientation:
                    instruction_text = "LOOK AT CENTER"
                elif check_orientation == "right":
                    instruction_text = "TURN RIGHT"
                elif check_orientation == "left":
                    instruction_text = "TURN LEFT"
                
                # Add remaining time if holding position
                if movement_start_time > 0:
                    remaining_time = ORIENTATION_HOLD_TIME - (current_time - movement_start_time)
                    if remaining_time > 0:
                        instruction_text += f" ({remaining_time:.1f}s)"
                
                # Add capture countdown if in capture phase
                if orientation_confirmed and "capture" in required_orientation:
                    remaining_capture = capture_delay - (current_time - capture_time)
                    if remaining_capture > 0:
                        instruction_text += f" - Capturing in {remaining_capture:.1f}s"

                # Draw step and instruction in top left
                progress = f"Step {current_movement + 1} of {len(movement_sequence)}"
                cv2.putText(display_image, progress,
                           (10, 30), cv2.FONT_HERSHEY_SIMPLEX, 
                           0.7, (255, 255, 255), 2)
                cv2.putText(display_image, instruction_text,
                           (10, 60), cv2.FONT_HERSHEY_SIMPLEX,
                           0.7, (0, 255, 255), 2)
            
            else:  # Handle blinking phase
                # Get eye landmarks
                left_eye = landmarks['left_eye']
                right_eye = landmarks['right_eye']
                
                # Calculate eye aspect ratios
                left_ear = calculate_eye_aspect_ratio(left_eye)
                right_ear = calculate_eye_aspect_ratio(right_eye)
                avg_ear = (left_ear + right_ear) / 2.0
                
                if orientation == "center":
                    # Check for blink with debug info
                    cv2.putText(display_image, f"Eye Ratio: {avg_ear:.2f}",
                               (10, 150), cv2.FONT_HERSHEY_SIMPLEX,
                               0.7, (255, 255, 255), 2)
                    
                    # Balanced blink detection
                    if avg_ear < EYE_BLINK_THRESHOLD:
                        consecutive_blink_frames += 1
                        if consecutive_blink_frames >= 2:  # Need 2 frames of closed eyes for confirmation
                            if not is_eyes_closed and (current_time - last_blink_time) > 0.8:  # Need 0.8 seconds between blinks
                                blink_counter += 1
                                last_blink_time = current_time
                                is_eyes_closed = True
                    else:
                        is_eyes_closed = False
                        consecutive_blink_frames = 0
                    
                    # Display blink status in top left
                    progress = f"Step {current_movement + 1} of {len(movement_sequence)}"
                    cv2.putText(display_image, progress,
                               (10, 30), cv2.FONT_HERSHEY_SIMPLEX,
                               0.7, (255, 255, 255), 2)
                    cv2.putText(display_image, "Look at CENTER and BLINK",
                               (10, 60), cv2.FONT_HERSHEY_SIMPLEX,
                               0.7, (0, 255, 0), 2)
                    cv2.putText(display_image, f"Blinks: {blink_counter}/{required_blinks}",
                               (10, 90), cv2.FONT_HERSHEY_SIMPLEX,
                               0.7, (0, 255, 0), 2)
                else:
                    progress = f"Step {current_movement + 1} of {len(movement_sequence)}"
                    cv2.putText(display_image, progress,
                               (10, 30), cv2.FONT_HERSHEY_SIMPLEX,
                               0.7, (255, 255, 255), 2)
                    cv2.putText(display_image, "Please look at CENTER",
                               (10, 60), cv2.FONT_HERSHEY_SIMPLEX,
                               0.7, (0, 255, 255), 2)
                
                # Check if all conditions are met
                if blink_counter >= required_blinks:
                    # Add delay after last blink
                    if (current_time - last_blink_time) < 1.0:  # Wait for 1 second
                        cv2.putText(display_image, "Get ready for capture...", (10, 120),
                                   cv2.FONT_HERSHEY_SIMPLEX, 0.7, (0, 255, 255), 2)
                    else:
                        cv2.putText(display_image, "CAPTURING!", (10, 120),
                                   cv2.FONT_HERSHEY_SIMPLEX, 0.7, (0, 0, 255), 2)
                        # Save center image
                        cv2.imwrite(os.path.join(person_path, 'center.png'), image)
                        print(f"Center image captured!")
                        print(f"All images captured successfully!")
                        break
        
        # Show the image
        cv2.imshow('Capturing', display_image)
        
        # Check for ESC key
        if cv2.waitKey(1) == 27:  # ESC
            print("Capture cancelled")
            break
    
    import shutil
    import subprocess
    import sys
    
    # Check if all required images were captured
    required_images = ['center.png', 'left.png', 'right.png']
    all_images_captured = all(os.path.exists(os.path.join(person_path, img)) for img in required_images)
    
    # Cleanup
    camera.release()
    cv2.destroyAllWindows()
    
    # If capture was not complete, delete the folder
    if not all_images_captured:
        try:
            if os.path.exists(person_path):
                shutil.rmtree(person_path)
                print(f"\nCapture incomplete. Removed temporary data for {name}")
            return False
        except Exception as e:
            print(f"Warning: Could not remove incomplete data: {e}")
            return False
    else:
<<<<<<< HEAD
        try:
            # Automatically run main.py after successful capture
            print("\nStarting attendance system...")
            
            # Get the directory where initial_data_capture.py is located
            script_dir = os.path.dirname(os.path.abspath(__file__))
            main_py_path = os.path.join(script_dir, "main.py")
            
            if os.path.exists(main_py_path):
                # Use a different method to start main.py
                try:
                    # Try using subprocess.Popen
                    subprocess.Popen([sys.executable, main_py_path])
                except Exception as e:
                    print(f"Failed to start main.py with Popen: {e}")
                    try:
                        # Fallback to subprocess.run
                        subprocess.run([sys.executable, main_py_path], check=False)
                    except Exception as e:
                        print(f"Failed to start main.py with run: {e}")
                        print("Please run main.py manually")
            else:
                print(f"Warning: Could not find main.py in {script_dir}")
                print("Please run main.py manually")
            return True
        except Exception as e:
            print(f"Error starting main.py: {e}")
            return True  # Still return True as images were captured successfully
=======
        print("\nRegistration completed successfully!")
        print("You can now use the Attendance page to mark your attendance.")
        return True
>>>>>>> 7bf4beaf

if __name__ == "__main__":
    import sys
    import os
    import shutil
    
    if len(sys.argv) > 1:
        name = sys.argv[1]
    else:
        # Ask for name interactively if not provided as argument
        while True:
            name = input("\nEnter the name to register (or press Ctrl+C to cancel): ").strip()
            if name:  # Check if name is not empty
                break
            print("Name cannot be empty. Please try again.")
    
    base_path = "Attendance_data"
    person_path = os.path.join(base_path, name)
    
    try:
        success = Intial_data_capture(name)
        if not success:
            # If registration was not successful, ensure cleanup
            if os.path.exists(person_path):
                shutil.rmtree(person_path)
                print(f"Cleaned up incomplete registration data for {name}")
            sys.exit(1)
    except KeyboardInterrupt:
        print("\nRegistration cancelled by user")
        # Clean up the folder if it was created
        if os.path.exists(person_path):
            shutil.rmtree(person_path)
            print(f"Cleaned up registration data for {name}")
        sys.exit(0)
    except Exception as e:
        print(f"\nError during registration: {e}")
        # Clean up the folder if it was created
        if os.path.exists(person_path):
            shutil.rmtree(person_path)
            print(f"Cleaned up registration data for {name}")<|MERGE_RESOLUTION|>--- conflicted
+++ resolved
@@ -142,11 +142,6 @@
     print("4. Look at CENTER and blink 3 times")
     print("Press ESC to cancel\n")
     
-    # Variables to store the locked face position
-    locked_face = None
-    face_lock_threshold = 50  # pixels
-    face_landmarks = []
-    
     while True:
         ret, image = camera.read()
         if not ret:
@@ -156,61 +151,9 @@
         small_frame = cv2.resize(image, (0,0), fx=0.25, fy=0.25)
         rgb_small = cv2.cvtColor(small_frame, cv2.COLOR_BGR2RGB)
         face_locations = face_recognition.face_locations(rgb_small, model="hog")
-        
+        face_landmarks = face_recognition.face_landmarks(rgb_small)
+
         display_image = image.copy()
-        
-        # Initial face detection and locking
-        if len(face_locations) > 0:
-            if locked_face is None:
-                # First time face detection - lock it
-                face_location = face_locations[0]
-                face_center = ((face_location[1] + face_location[3]) // 2, 
-                             (face_location[0] + face_location[2]) // 2)
-                locked_face = face_center
-                face_landmarks = face_recognition.face_landmarks(rgb_small)
-                print("Face locked! Starting registration process...")
-                cv2.putText(display_image, "Face locked! Starting registration...", 
-                           (10, 60), cv2.FONT_HERSHEY_SIMPLEX, 0.7, (0, 255, 0), 2)
-            else:
-                # Track the locked face
-                closest_face_idx = 0
-                min_distance = float('inf')
-                
-                for idx, face_location in enumerate(face_locations):
-                    face_center = ((face_location[1] + face_location[3]) // 2, 
-                                 (face_location[0] + face_location[2]) // 2)
-                    distance = np.sqrt((face_center[0] - locked_face[0])**2 + 
-                                    (face_center[1] - locked_face[1])**2)
-                    
-                    if distance < min_distance:
-                        min_distance = distance
-                        closest_face_idx = idx
-                
-                # Only use the closest face if it's within the threshold
-                if min_distance < face_lock_threshold:
-                    # Get landmarks only for the locked face
-                    face_locations = [face_locations[closest_face_idx]]
-                    face_landmarks = face_recognition.face_landmarks(rgb_small, [face_locations[0]])
-                    
-                    # Update locked face position to track movement
-                    face_center = ((face_locations[0][1] + face_locations[0][3]) // 2, 
-                                 (face_locations[0][0] + face_locations[0][2]) // 2)
-                    locked_face = face_center
-                else:
-                    # If locked face is not found, clear all detections
-                    face_locations = []
-                    face_landmarks = []
-                    # Don't update locked_face position - keep waiting for the original face to return
-            
-            # Draw rectangle around other faces in red to show they're ignored
-            if locked_face is not None:
-                for face_loc in face_locations[1:] if len(face_locations) > 1 else []:
-                    top, right, bottom, left = [coord * 4 for coord in face_loc]
-                    cv2.rectangle(display_image, (left, top), (right, bottom), (0, 0, 255), 2)
-                    cv2.putText(display_image, "Ignored", (left, top - 10),
-                              cv2.FONT_HERSHEY_SIMPLEX, 0.5, (0, 0, 255), 2)
-        else:
-            face_landmarks = []
         
         if len(face_locations) > 0 and len(face_landmarks) > 0:
             landmarks = face_landmarks[0]
@@ -224,23 +167,13 @@
                     scaled_points.append([point[0] * 4, point[1] * 4])
                 scaled_landmarks[feature] = scaled_points
             
-            # Draw landmarks and face box for the locked face
-            if len(face_locations) > 0:
-                face_loc = face_locations[0]
-                top, right, bottom, left = [coord * 4 for coord in face_loc]
-                
-                # Draw green box for the locked face
-                cv2.rectangle(display_image, (left, top), (right, bottom), (0, 255, 0), 2)
-                cv2.putText(display_image, "Locked", (left, top - 10),
-                          cv2.FONT_HERSHEY_SIMPLEX, 0.5, (0, 255, 0), 2)
-                
-                # Draw landmarks
-                for feature, points in scaled_landmarks.items():
-                    points = np.array(points)
-                    cv2.polylines(display_image, [points], True, (0, 255, 0), 2)
-                    if feature in ['left_eye', 'right_eye', 'nose_tip', 'top_lip', 'bottom_lip']:
-                        for point in points:
-                            cv2.circle(display_image, (int(point[0]), int(point[1])), 2, (0, 255, 0), -1)
+            # Draw landmarks
+            for feature, points in scaled_landmarks.items():
+                points = np.array(points)
+                cv2.polylines(display_image, [points], True, (0, 255, 0), 2)
+                if feature in ['left_eye', 'right_eye', 'nose_tip', 'top_lip', 'bottom_lip']:
+                    for point in points:
+                        cv2.circle(display_image, (int(point[0]), int(point[1])), 2, (0, 255, 0), -1)
             
             # 🔹 Ganti: pakai Head Pose Estimation
             orientation = detect_face_orientation(scaled_landmarks, image.shape)
@@ -400,10 +333,6 @@
             print("Capture cancelled")
             break
     
-    import shutil
-    import subprocess
-    import sys
-    
     # Check if all required images were captured
     required_images = ['center.png', 'left.png', 'right.png']
     all_images_captured = all(os.path.exists(os.path.join(person_path, img)) for img in required_images)
@@ -415,52 +344,19 @@
     # If capture was not complete, delete the folder
     if not all_images_captured:
         try:
-            if os.path.exists(person_path):
-                shutil.rmtree(person_path)
-                print(f"\nCapture incomplete. Removed temporary data for {name}")
+            import shutil
+            shutil.rmtree(person_path)
+            print(f"\nCapture incomplete. Removed temporary data for {name}")
             return False
         except Exception as e:
             print(f"Warning: Could not remove incomplete data: {e}")
-            return False
     else:
-<<<<<<< HEAD
-        try:
-            # Automatically run main.py after successful capture
-            print("\nStarting attendance system...")
-            
-            # Get the directory where initial_data_capture.py is located
-            script_dir = os.path.dirname(os.path.abspath(__file__))
-            main_py_path = os.path.join(script_dir, "main.py")
-            
-            if os.path.exists(main_py_path):
-                # Use a different method to start main.py
-                try:
-                    # Try using subprocess.Popen
-                    subprocess.Popen([sys.executable, main_py_path])
-                except Exception as e:
-                    print(f"Failed to start main.py with Popen: {e}")
-                    try:
-                        # Fallback to subprocess.run
-                        subprocess.run([sys.executable, main_py_path], check=False)
-                    except Exception as e:
-                        print(f"Failed to start main.py with run: {e}")
-                        print("Please run main.py manually")
-            else:
-                print(f"Warning: Could not find main.py in {script_dir}")
-                print("Please run main.py manually")
-            return True
-        except Exception as e:
-            print(f"Error starting main.py: {e}")
-            return True  # Still return True as images were captured successfully
-=======
         print("\nRegistration completed successfully!")
         print("You can now use the Attendance page to mark your attendance.")
         return True
->>>>>>> 7bf4beaf
 
 if __name__ == "__main__":
     import sys
-    import os
     import shutil
     
     if len(sys.argv) > 1:
@@ -473,13 +369,11 @@
                 break
             print("Name cannot be empty. Please try again.")
     
-    base_path = "Attendance_data"
-    person_path = os.path.join(base_path, name)
-    
     try:
         success = Intial_data_capture(name)
         if not success:
             # If registration was not successful, ensure cleanup
+            person_path = os.path.join("Attendance_data", name)
             if os.path.exists(person_path):
                 shutil.rmtree(person_path)
                 print(f"Cleaned up incomplete registration data for {name}")
@@ -487,6 +381,7 @@
     except KeyboardInterrupt:
         print("\nRegistration cancelled by user")
         # Clean up the folder if it was created
+        person_path = os.path.join("Attendance_data", name)
         if os.path.exists(person_path):
             shutil.rmtree(person_path)
             print(f"Cleaned up registration data for {name}")
@@ -494,6 +389,7 @@
     except Exception as e:
         print(f"\nError during registration: {e}")
         # Clean up the folder if it was created
+        person_path = os.path.join("Attendance_data", name)
         if os.path.exists(person_path):
             shutil.rmtree(person_path)
             print(f"Cleaned up registration data for {name}")