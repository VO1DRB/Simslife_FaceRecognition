
import cv2
import numpy as np
import os
import time
import warnings
from dashboard.utils.attendance import get_shift_status, should_auto_checkout
from dashboard.utils import sound

# Suppress pkg_resources deprecation warning
warnings.filterwarnings('ignore', category=UserWarning, module='pkg_resources')
warnings.filterwarnings('ignore', message='pkg_resources is deprecated as an API')

import face_recognition
from datetime import datetime, date
import pytz
import csv

# Constants
ATTENDANCE_TIMEOUT = 5  # Seconds to wait after successful recognition
CONFIDENCE_THRESHOLD = 0.6  # Minimum confidence for face recognition

# Hardware acceleration configuration
HARDWARE_CODEC = {
    'backend': cv2.CAP_DSHOW,  # Use DirectShow for better Windows compatibility
    'codec': cv2.VideoWriter_fourcc(*'MJPG'),
    'buffersize': 1024*64,  # 64KB buffer
    'extra_options': {
        'video_source': 0,
        'frame_width': 640,
        'frame_height': 480,
        'fps': 30
    }
}


def identifyEncodings(images, classNames):
    '''
    Encoding is Recognition and comparing particular face in database or stored folder
    with GPU acceleration when available

    args:
    images: list of images
    classNames: list of image names
    '''
    
    encodeList = []
    use_gpu = cv2.cuda.getCudaEnabledDeviceCount() > 0
    
    for img, name in zip(images, classNames):
        if use_gpu:
            # Upload to GPU
            gpu_img = cv2.cuda_GpuMat()
            gpu_img.upload(img)
            
            # Resize on GPU
            gpu_small = cv2.cuda.resize(gpu_img, (0,0), fx=0.25, fy=0.25)
            
            # Color convert on GPU
            gpu_rgb = cv2.cuda.cvtColor(gpu_small, cv2.COLOR_BGR2RGB)
            
            # Download for face_recognition
            img = gpu_rgb.download()
        else:
            small_frame = cv2.resize(img, (0,0), fx=0.25, fy=0.25)
            img = cv2.cvtColor(small_frame, cv2.COLOR_BGR2RGB)
        
        # Use CNN model when GPU is available, HOG for CPU
        encodings = face_recognition.face_encodings(img, model="cnn" if use_gpu else "hog")
        
        if len(encodings) > 0:
            encode = encodings[0]
            encodeList.append(encode)
        else:
            print(f"Warning: No face detected in image for {name}")
            # Remove the corresponding name from classNames
            classNames.remove(name)
            continue
    return encodeList

<<<<<<< HEAD
from attendance_tracker import AttendanceTracker

# Initialize the attendance tracker
attendance_tracker = AttendanceTracker()

def markAttendance(name):
=======
def get_last_attendance(name: str) -> tuple[bool, str, datetime]:
    """
    Check if user has already checked in today and return their last action
    
    Returns:
        tuple[bool, str, datetime]: (has_attendance, last_action, last_time)
    """
    try:
        current_date = datetime.now().strftime("%y_%m_%d")
        attendance_file = f'Attendance_Entry/Attendance_{current_date}.csv'
        
        if not os.path.exists(attendance_file):
            return False, None, None
            
        with open(attendance_file, 'r') as f:
            reader = csv.DictReader(f)
            user_entries = [row for row in reader if row["Name"] == name]
            
            if not user_entries:
                return False, None, None
                
            last_entry = user_entries[-1]
            last_time = datetime.strptime(f"{last_entry['Date']} {last_entry['Time']}", "%y_%m_%d %H:%M:%S")
            return True, last_entry["Action"], last_time
            
    except Exception as e:
        print(f"Error checking attendance: {e}")
        return False, None, None

def markAttendance(name: str, action: str = "checkin"):
>>>>>>> 7bf4beaf
    '''
    This function handles attendance marking using the AttendanceTracker
    
    args:
    name: str
<<<<<<< HEAD
    returns: bool - True if attendance was marked, False if within cooldown period
    '''
    return attendance_tracker.mark_attendance(name)
=======
    action: str, either "checkin" or "checkout"
    '''
    try:
        import requests
        
        # Ensure the directory exists
        os.makedirs("Attendance_Entry", exist_ok=True)
        
        # Use a fixed filename for today's date
        now = datetime.now()
        current_date = now.strftime("%y_%m_%d")
        attendance_file = f'Attendance_Entry/Attendance_{current_date}.csv'
        
        # Check current status
        has_attendance, last_action, last_time = get_last_attendance(name)
        
        # Validate action
        if has_attendance:
            if action == "checkin" and last_action == "checkin":
                print(f"Warning: {name} is already checked in")
                return False
            elif action == "checkout" and last_action == "checkout":
                print(f"Warning: {name} is already checked out")
                return False
        elif action == "checkout":
            print(f"Warning: Cannot checkout {name} - no check-in record found")
            return False
            
        # Get shift and status
        if action == "checkin":
            shift, status = get_shift_status(now)
        else:  # checkout
            shift, _ = get_shift_status(last_time)  # Use check-in time to determine shift
            status = "early" if should_auto_checkout(last_time, now) else "ontime"
        
        # Create file with headers if it doesn't exist
        if not os.path.exists(attendance_file):
            with open(attendance_file, 'w', newline='') as f:
                writer = csv.writer(f)
                writer.writerow(["Name", "Time", "Date", "Action", "Status", "Shift"])
                
        # Append attendance record
        dtString = now.strftime("%H:%M:%S")
        with open(attendance_file, 'a', newline='') as f:
            writer = csv.writer(f)
            writer.writerow([name, dtString, current_date, action, status, shift])
            
        # Notify API
        try:
            record = {
                "employee_name": name,
                "date": now.strftime("%Y-%m-%d"),
                "shift": shift,
                "status": status,
                "device_id": "MAIN_CAMERA"
            }
            
            if action == "checkin":
                record["check_in"] = now.strftime("%Y-%m-%d %H:%M:%S")
            else:
                record["check_out"] = now.strftime("%Y-%m-%d %H:%M:%S")
                
            response = requests.post(
                "http://localhost:8000/attendance",
                json=record
            )
            
            if response.status_code != 200:
                print(f"Warning: Failed to notify API: {response.text}")
                
        except Exception as e:
            print(f"Warning: Failed to notify API: {e}")
            
        print(f"Marked {action} for {name}")
        sound.play_success()  # Play success sound
        return True
            
    except Exception as e:
        print(f"Error marking attendance: {e}")
        return False
        
        # Record the attendance
        time_str = now.strftime('%H:%M:%S')
        date_str = now.strftime('%Y-%m-%d')
        
        with open(attendance_file, 'a', newline='') as f:
            writer = csv.writer(f)
            writer.writerow([name, time_str, date_str])
        print(f"Logged attendance for {name} at {time_str}")
        
        # Attempt to notify the API
        try:
            import requests
            requests.post("http://localhost:8000/attendance", 
                        json={"name": name, "time": time_str, "date": date_str})
        except:
            print("Failed to notify API, but attendance was logged locally")
    
    except Exception as e:
        print(f"Error marking attendance: {e}")
        # If there's an error, try using a backup file
        try:
            backup_file = "Attendance_Entry/Attendance_Backup.csv"
            with open(backup_file, 'a', newline='') as f:
                writer = csv.writer(f)
                if f.tell() == 0:  # If file is empty, write header
                    writer.writerow(["Name", "Time", "Date"])
                writer.writerow([name, now.strftime('%H:%M:%S'), now.strftime('%Y-%m-%d')])
            print("Logged to backup file instead")
        except Exception as backup_error:
            print(f"Failed to write to backup file: {backup_error}")
>>>>>>> 7bf4beaf

# Ensure Attendance_Entry directory exists
os.makedirs("Attendance_Entry", exist_ok=True)

# Create today's attendance file
current_date = datetime.now().strftime("%y_%m_%d")
attendance_file = f"Attendance_Entry/Attendance_{current_date}.csv"

# Create file with headers if it doesn't exist
if not os.path.exists(attendance_file):
    with open(attendance_file, "w", newline='') as file:
        writer = csv.writer(file)
        writer.writerow(["Name", "Time", "Date"])
    print(f"Created new attendance file for today: {attendance_file}")
else:
    print(f"Using today's attendance file: {attendance_file}")

#Preprocessing the data 

path = 'Attendance_data'
images = []
classNames = []
# Get list of person folders
myList = [f for f in os.listdir(path) if os.path.isdir(os.path.join(path, f))]
print("Found persons:", myList)

# Process each person's folder
for person_folder in myList:
    person_path = os.path.join(path, person_folder)
    # Look for all pose images (center, left, right)
    for pose in ['center.png', 'left.png', 'right.png']:
        pose_path = os.path.join(person_path, pose)
        if os.path.exists(pose_path):
            curImg = cv2.imread(pose_path)
            if curImg is not None:
                images.append(curImg)
                classNames.append(person_folder)  # Use folder name as class name
print("Loaded persons:", classNames)
print(f"Total images loaded: {len(images)} (including all poses)")

# Encoding of input image data
encodeListKnown = identifyEncodings(images, classNames)
print('Encoding Complete')
print(f'Successfully encoded {len(encodeListKnown)} faces')


# Set CUDA device and configurations if available
if cv2.cuda.getCudaEnabledDeviceCount() > 0:
    cv2.cuda.setDevice(0)
    print("Using GPU acceleration")
    # Enable OpenCL
    cv2.ocl.setUseOpenCL(True)
    # Configure CUDA stream
    stream = cv2.cuda_Stream()
    # Create CUDA-enabled face detector
    face_detector = cv2.cuda.FaceDetectorYN_create(
        model="face_detection_yunet_2023mar.onnx",
        config="",
        size=(640, 480),
        score_threshold=0.9,
        nms_threshold=0.3,
        top_k=5000,
    )
else:
    print("Using CPU processing")
    stream = None
    face_detector = None

# Function to check if mouse click is within button bounds
def is_mouse_click_in_button(x, y, button_pos):
    bx, by, bw, bh = button_pos
    return bx <= x <= bx + bw and by <= y <= by + bh

# Mouse callback function
def mouse_callback(event, x, y, flags, param):
    if event == cv2.EVENT_LBUTTONDOWN:
        button_pos = param
        if is_mouse_click_in_button(x, y, button_pos):
            print("\nStarting registration process...")
            cap.release()
            cv2.destroyAllWindows()
            # Use subprocess.run to wait for the process to complete
            import subprocess
            import sys
            try:    
                subprocess.run([sys.executable, "initial_data_capture.py"], check=True)
            except subprocess.CalledProcessError as e:
                print(f"Error running registration: {e}")
            global running
            running = False

# Camera capture with optimized settings
cap = cv2.VideoCapture(0, cv2.CAP_DSHOW)  # Use DirectShow on Windows for better performance
cap.set(cv2.CAP_PROP_FRAME_WIDTH, 640)
cap.set(cv2.CAP_PROP_FRAME_HEIGHT, 480)
cap.set(cv2.CAP_PROP_FPS, 30)  # Set FPS to 30
cap.set(cv2.CAP_PROP_BUFFERSIZE, 1)  # Minimize buffer size for lower latency
cap.set(cv2.CAP_PROP_FOURCC, cv2.VideoWriter_fourcc(*'MJPG'))  # Use MJPG codec for better performance

# Create window and set mouse callback
cv2.namedWindow('Attendance System')
button_pos = (10, 440, 150, 30)  # x, y, width, height
cv2.setMouseCallback('Attendance System', mouse_callback, button_pos)

last_detected_name = None
last_detect_time = 0
frame_count = 0
CACHE_TIME = 2.0  # detik, cache nama wajah biar gak dihitung ulang tiap frame
PROCESS_EVERY_N_FRAMES = 2  # Only process every nth frame
running = True

while running:
    success, img = cap.read()
    if not success:
        break
        
    # Draw registration button
    x, y, w, h = button_pos
    cv2.rectangle(img, (x, y), (x + w, y + h), (0, 255, 0), cv2.FILLED)
    cv2.putText(img, "Register New", (x + 5, y + 20),
                cv2.FONT_HERSHEY_SIMPLEX, 0.6, (255, 255, 255), 2)

    # Process image with GPU acceleration if available
    if cv2.cuda.getCudaEnabledDeviceCount() > 0:
        # Upload image to GPU memory
        gpu_frame = cv2.cuda_GpuMat()
        gpu_frame.upload(img)
        
        # Resize on GPU
        gpu_small = cv2.cuda.resize(gpu_frame, (0, 0), fx=0.25, fy=0.25)
        
        # Convert color on GPU
        gpu_rgb = cv2.cuda.cvtColor(gpu_small, cv2.COLOR_BGR2RGB)
        
        # Download for face_recognition (since it doesn't support direct GPU tensors)
        rgb_small = gpu_rgb.download()
        
        # Detect faces using GPU-accelerated detector if available
        if face_detector is not None:
            faces = face_detector.detect(gpu_frame)
            if faces[1] is not None:
                facesCurFrame = [(int(face[1]), int(face[0] + face[2]), 
                                int(face[1] + face[3]), int(face[0])) 
                               for face in faces[1]]
            else:
                facesCurFrame = []
        else:
            facesCurFrame = face_recognition.face_locations(rgb_small, model="cnn")
    else:
        # CPU fallback
        small_frame = cv2.resize(img, (0, 0), fx=0.25, fy=0.25)
        rgb_small = cv2.cvtColor(small_frame, cv2.COLOR_BGR2RGB)
        facesCurFrame = face_recognition.face_locations(rgb_small, model="hog")
    
    # Check number of faces and show appropriate status message
    if len(facesCurFrame) > 1:
        cv2.putText(img, "Multiple faces detected!", 
                (10, 30), cv2.FONT_HERSHEY_COMPLEX, 0.7, (0, 0, 255), 2)
    elif len(facesCurFrame) == 0:
        cv2.putText(img, "No face detected", (10, 30),
                cv2.FONT_HERSHEY_COMPLEX, 0.7, (0, 255, 255), 2)
    # Only process and show frame when exactly one face is detected
    elif len(facesCurFrame) == 1:
        encodesCurFrame = face_recognition.face_encodings(rgb_small, facesCurFrame)
        
        # Process the single detected face
        if len(encodesCurFrame) > 0:
            encodeFace = encodesCurFrame[0]
            faceLoc = facesCurFrame[0]
            name = "Unknown"
            
            # Check for face match
            if len(encodeListKnown) > 0:
                faceDis = face_recognition.face_distance(encodeListKnown, encodeFace)
                matchIndex = np.argmin(faceDis)
                if faceDis[matchIndex] < 0.4:  # strict threshold for better accuracy
                    name = classNames[matchIndex]
                    
                    # Draw boxes and base name
                    top, right, bottom, left = [coord * 4 for coord in faceLoc]
                    cv2.rectangle(img, (left, top), (right, bottom), (0, 255, 0), 2)
                    cv2.rectangle(img, (left, bottom - 35), (right, bottom), (0, 255, 0), cv2.FILLED)
                    
                    # Try to mark attendance and get status
                    current_shift = attendance_tracker._get_current_shift()
                    if current_shift:
                        if attendance_tracker.can_mark_attendance(name):
                            marked = markAttendance(name)
                            if marked:
                                status = f"✓ {current_shift.upper()} Shift"
                            else:
                                status = f"{current_shift.upper()} Shift - Already Marked"
                        else:
                            if name in attendance_tracker.marked_shifts and \
                               current_shift in attendance_tracker.marked_shifts[name]:
                                status = f"{current_shift.upper()} Shift - Already Marked"
                            else:
                                status = f"{current_shift.upper()} Shift"
                    else:
                        status = "Outside shift hours"
                    
                    # Display name on top line
                    cv2.putText(img, name, (left + 6, bottom - 25),
                            cv2.FONT_HERSHEY_COMPLEX, 1, (255, 255, 255), 2)
<<<<<<< HEAD
                    # Display shift status on bottom line
                    cv2.putText(img, status, (left + 6, bottom - 6),
                            cv2.FONT_HERSHEY_COMPLEX, 0.6, (255, 255, 255), 1)
=======
                            
                    # Show success message
                    cv2.putText(img, "Attendance Marked!", (10, 60),
                            cv2.FONT_HERSHEY_COMPLEX, 0.7, (0, 255, 0), 2)
                    
                    # Display the final frame for 2 seconds
                    cv2.imshow('Attendance System', img)
                    cv2.waitKey(2000)
                    running = False  # Stop the main loop
                    break
>>>>>>> 7bf4beaf

    # Display the result
    cv2.imshow('Attendance System', img)
    if cv2.waitKey(1) & 0xFF == 27:  # ESC
        break

cap.release()
cv2.destroyAllWindows()<|MERGE_RESOLUTION|>--- conflicted
+++ resolved
@@ -78,14 +78,6 @@
             continue
     return encodeList
 
-<<<<<<< HEAD
-from attendance_tracker import AttendanceTracker
-
-# Initialize the attendance tracker
-attendance_tracker = AttendanceTracker()
-
-def markAttendance(name):
-=======
 def get_last_attendance(name: str) -> tuple[bool, str, datetime]:
     """
     Check if user has already checked in today and return their last action
@@ -116,17 +108,11 @@
         return False, None, None
 
 def markAttendance(name: str, action: str = "checkin"):
->>>>>>> 7bf4beaf
     '''
-    This function handles attendance marking using the AttendanceTracker
+    This function handles attendance marking in CSV file and notifies the API
     
     args:
     name: str
-<<<<<<< HEAD
-    returns: bool - True if attendance was marked, False if within cooldown period
-    '''
-    return attendance_tracker.mark_attendance(name)
-=======
     action: str, either "checkin" or "checkout"
     '''
     try:
@@ -238,7 +224,6 @@
             print("Logged to backup file instead")
         except Exception as backup_error:
             print(f"Failed to write to backup file: {backup_error}")
->>>>>>> 7bf4beaf
 
 # Ensure Attendance_Entry directory exists
 os.makedirs("Attendance_Entry", exist_ok=True)
@@ -416,38 +401,14 @@
                 matchIndex = np.argmin(faceDis)
                 if faceDis[matchIndex] < 0.4:  # strict threshold for better accuracy
                     name = classNames[matchIndex]
+                    markAttendance(name)
                     
-                    # Draw boxes and base name
+                    # Draw green frame for recognized face
                     top, right, bottom, left = [coord * 4 for coord in faceLoc]
                     cv2.rectangle(img, (left, top), (right, bottom), (0, 255, 0), 2)
                     cv2.rectangle(img, (left, bottom - 35), (right, bottom), (0, 255, 0), cv2.FILLED)
-                    
-                    # Try to mark attendance and get status
-                    current_shift = attendance_tracker._get_current_shift()
-                    if current_shift:
-                        if attendance_tracker.can_mark_attendance(name):
-                            marked = markAttendance(name)
-                            if marked:
-                                status = f"✓ {current_shift.upper()} Shift"
-                            else:
-                                status = f"{current_shift.upper()} Shift - Already Marked"
-                        else:
-                            if name in attendance_tracker.marked_shifts and \
-                               current_shift in attendance_tracker.marked_shifts[name]:
-                                status = f"{current_shift.upper()} Shift - Already Marked"
-                            else:
-                                status = f"{current_shift.upper()} Shift"
-                    else:
-                        status = "Outside shift hours"
-                    
-                    # Display name on top line
-                    cv2.putText(img, name, (left + 6, bottom - 25),
+                    cv2.putText(img, name, (left + 6, bottom - 6),
                             cv2.FONT_HERSHEY_COMPLEX, 1, (255, 255, 255), 2)
-<<<<<<< HEAD
-                    # Display shift status on bottom line
-                    cv2.putText(img, status, (left + 6, bottom - 6),
-                            cv2.FONT_HERSHEY_COMPLEX, 0.6, (255, 255, 255), 1)
-=======
                             
                     # Show success message
                     cv2.putText(img, "Attendance Marked!", (10, 60),
@@ -458,7 +419,6 @@
                     cv2.waitKey(2000)
                     running = False  # Stop the main loop
                     break
->>>>>>> 7bf4beaf
 
     # Display the result
     cv2.imshow('Attendance System', img)
